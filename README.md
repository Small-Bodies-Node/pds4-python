--- conflicted
+++ resolved
@@ -1,10 +1,5 @@
-<<<<<<< HEAD
-# pds4-python
-Python tools for the NASA Planetary Data System version 4 format.
-=======
 # pds4-python-examples
 Python examples for the NASA Planetary Data System version 4 format.
 
 ## birc_example_display.py
-Read in an image from a BOPPS BIRC data product into a Numpy array and display it with the correct orientation: ![BOPPS/BIRC: C/2014 E2 (Jacques)](https://github.com/Small-Bodies-Node/pds4-python/raw/master/examples/jaha_0_5_0349_s_0491.png "BOPPS/BIRC: C/2014 E2 (Jacques)")
->>>>>>> e4e35b84
+Read in an image from a BOPPS BIRC data product into a Numpy array and display it with the correct orientation: ![BOPPS/BIRC: C/2014 E2 (Jacques)](https://github.com/Small-Bodies-Node/pds4-python/raw/master/examples/jaha_0_5_0349_s_0491.png "BOPPS/BIRC: C/2014 E2 (Jacques)")